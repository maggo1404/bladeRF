#include <stdlib.h>
#include <string.h>
#include <limits.h>
#include <errno.h>
#include <assert.h>
#include <stdio.h>
#include <stdbool.h>
#include <sys/stat.h>
#include <sys/types.h>
#include <bladeRF.h>
#include <libusb.h>

#include "ezusb.h"
#include "bladerf_priv.h"
#include "backend/libusb.h"
#include "minmax.h"
#include "log.h"
#include "flash.h"

#define BLADERF_LIBUSB_TIMEOUT_MS 1000
#define BULK_TIMEOUT 1000

#define EP_DIR_IN   LIBUSB_ENDPOINT_IN
#define EP_DIR_OUT  LIBUSB_ENDPOINT_OUT

#define EP_IN(x) (LIBUSB_ENDPOINT_IN | x)
#define EP_OUT(x) (x)

struct bladerf_lusb {
    libusb_device           *dev;
    libusb_device_handle    *handle;
    libusb_context          *context;
};

const struct bladerf_fn bladerf_lusb_fn;

struct lusb_stream_data {
    struct libusb_transfer **transfers;
    size_t active_transfers;

    /* libusb recommends use of libusb_handle_events_timeout_completed() for
     * multithreaded applications.
     *    http://libusb.sourceforge.net/api-1.0/mtasync.html
     *
     * In our case, "completion" is associated with a transistion to the done
     * state.
     */
    int  libusb_completed;
};

static int error_libusb2bladerf(int error)
{
    int ret;
    switch (error) {
        case 0:
            ret = 0;
            break;
        case LIBUSB_ERROR_IO:
            ret = BLADERF_ERR_IO;
            break;

        case LIBUSB_ERROR_INVALID_PARAM:
            ret = BLADERF_ERR_INVAL;
            break;

        case LIBUSB_ERROR_BUSY:
        case LIBUSB_ERROR_NO_DEVICE:
            ret = BLADERF_ERR_NODEV;
            break;

        case LIBUSB_ERROR_TIMEOUT:
            ret = BLADERF_ERR_TIMEOUT;
            break;

        case LIBUSB_ERROR_NO_MEM:
            ret = BLADERF_ERR_MEM;
            break;

        case LIBUSB_ERROR_NOT_SUPPORTED:
            ret = BLADERF_ERR_UNSUPPORTED;
            break;

        case LIBUSB_ERROR_OVERFLOW:
        case LIBUSB_ERROR_PIPE:
        case LIBUSB_ERROR_INTERRUPTED:
        case LIBUSB_ERROR_ACCESS:
        case LIBUSB_ERROR_NOT_FOUND:
        default:
            ret = BLADERF_ERR_UNEXPECTED;
    }

    return ret;
}

/* Quick wrapper for vendor commands that get/send a 32-bit integer value */
static int vendor_command_int(struct bladerf *dev,
                          uint16_t cmd, uint8_t ep_dir, int32_t *val)
{
    int32_t buf;
    int status;
    struct bladerf_lusb *lusb = dev->backend;

    if( ep_dir == EP_DIR_IN ) {
        *val = 0;
    } else {
        buf = *val;
    }
    status = libusb_control_transfer(
                lusb->handle,
                LIBUSB_RECIPIENT_INTERFACE | LIBUSB_REQUEST_TYPE_VENDOR | ep_dir,
                cmd,
                0,
                0,
                (unsigned char *)&buf,
                sizeof(buf),
                BLADERF_LIBUSB_TIMEOUT_MS
             );

    if (status < 0) {
        log_error( "status < 0: %s\n", libusb_error_name(status) );
        status = error_libusb2bladerf(status);
    } else if (status != sizeof(buf)) {
        log_error( "status != sizeof(buf): %s\n", libusb_error_name(status) );
        status = BLADERF_ERR_IO;
    } else {
        if( ep_dir == EP_DIR_IN ) {
            *val = LE32_TO_HOST(buf);
        }
        status = 0;
    }

    return status;
}

/* Quick wrapper for vendor commands that get/send a 32-bit integer value + wValue */
static int vendor_command_int_value(struct bladerf *dev,
                          uint16_t cmd, uint16_t wValue, int32_t *val)
{
    int32_t buf;
    int status;
    struct bladerf_lusb *lusb = dev->backend;

    status = libusb_control_transfer(
                lusb->handle,
                LIBUSB_RECIPIENT_INTERFACE | LIBUSB_REQUEST_TYPE_VENDOR | EP_DIR_IN,
                cmd,
                wValue,
                0,
                (unsigned char *)&buf,
                sizeof(buf),
                BLADERF_LIBUSB_TIMEOUT_MS
             );

    if (status < 0) {
        log_error( "status < 0: %s\n", libusb_error_name(status) );
        status = error_libusb2bladerf(status);
    } else if (status != sizeof(buf)) {
        log_error( "status != sizeof(buf): %s\n", libusb_error_name(status) );
        status = BLADERF_ERR_IO;
    } else {
        *val = LE32_TO_HOST(buf);
        status = 0;
    }

    return status;
}

/* Quick wrapper for vendor commands that get/send a 32-bit integer value + wIndex */
static int vendor_command_int_index(struct bladerf *dev,
                          uint16_t cmd, uint16_t wIndex, int32_t *val)
{
    int32_t buf;
    int status;
    struct bladerf_lusb *lusb = dev->backend;

    status = libusb_control_transfer(
                lusb->handle,
                LIBUSB_RECIPIENT_INTERFACE | LIBUSB_REQUEST_TYPE_VENDOR | EP_DIR_IN,
                cmd,
                0,
                wIndex,
                (unsigned char *)&buf,
                sizeof(buf),
                BLADERF_LIBUSB_TIMEOUT_MS
             );

    if (status < 0) {
        log_error( "status < 0: %s\n", libusb_error_name(status) );
        status = error_libusb2bladerf(status);
    } else if (status != sizeof(buf)) {
        log_error( "status != sizeof(buf): %s\n", libusb_error_name(status) );
        status = BLADERF_ERR_IO;
    } else {
        *val = LE32_TO_HOST(buf);
        status = 0;
    }

    return status;
}

static int begin_fpga_programming(struct bladerf *dev)
{
    int result;
    int status = vendor_command_int(dev, BLADE_USB_CMD_BEGIN_PROG, EP_DIR_IN, &result);

    if (status < 0) {
        return status;
    } else {
        return 0;
    }
}

static int end_fpga_programming(struct bladerf *dev)
{
    int result;
    int status = vendor_command_int(dev, BLADE_USB_CMD_QUERY_FPGA_STATUS, EP_DIR_IN, &result);
    if (status < 0) {
        log_error("Received response of (%d): %s\n",
                    status, libusb_error_name(status));
        return status;
    } else {
        return 0;
    }
}

static int lusb_is_fpga_configured(struct bladerf *dev)
{
    int result;
    int status = vendor_command_int(dev, BLADE_USB_CMD_QUERY_FPGA_STATUS, EP_DIR_IN, &result);

    if (status < 0) {
        return status;
    } else {
        return result;
    }
}

static int lusb_device_is_bladerf(libusb_device *dev)
{
    int err;
    int rv = 0;
    struct libusb_device_descriptor desc;

    err = libusb_get_device_descriptor(dev, &desc);
    if( err ) {
        log_error( "Couldn't open libusb device - %s\n", libusb_error_name(err) );
    } else {
        if( desc.idVendor == USB_NUAND_VENDOR_ID && desc.idProduct == USB_NUAND_BLADERF_PRODUCT_ID ) {
            rv = 1;
        }
    }
    return rv;
}

static int lusb_device_is_fx3(libusb_device *dev)
{
    int err;
    int rv = 0;
    struct libusb_device_descriptor desc;

    err = libusb_get_device_descriptor(dev, &desc);
    if( err ) {
        log_error( "Couldn't open libusb device - %s\n", libusb_error_name(err) );
    } else {
        if(
            (desc.idVendor == USB_CYPRESS_VENDOR_ID && desc.idProduct == USB_FX3_PRODUCT_ID) ||
            (desc.idVendor == USB_NUAND_VENDOR_ID && desc.idProduct == USB_NUAND_BLADERF_BOOT_PRODUCT_ID)
            ) {
            rv = 1;
        }
    }
    return rv;
}


static int lusb_get_devinfo(libusb_device *dev, struct bladerf_devinfo *info)
{
    int status = 0;
    libusb_device_handle *handle;
    struct libusb_device_descriptor desc;

    status = libusb_open( dev, &handle );
    if( status ) {
        log_error( "Couldn't populate devinfo - %s\n", libusb_error_name(status) );
    } else {
        /* Populate device info */
        info->backend = BLADERF_BACKEND_LIBUSB;
        info->usb_bus = libusb_get_bus_number(dev);
        info->usb_addr = libusb_get_device_address(dev);

        status = libusb_get_device_descriptor(dev, &desc);
        if (status) {
            memset(info->serial, 0, BLADERF_SERIAL_LENGTH);
        } else {
            status = libusb_get_string_descriptor_ascii(handle,
                                                        desc.iSerialNumber,
                                                        (unsigned char *)&info->serial,
                                                        BLADERF_SERIAL_LENGTH);

            /* Consider this to be non-fatal, otherwise firmware <= 1.1
             * wouldn't be able to get far enough to upgrade */
            if (status < 0) {
                log_error("Failed to retrieve serial number\n");
                memset(info->serial, 0, BLADERF_SERIAL_LENGTH);
            }

            /* Additinally, adjust for > 0 return code */
            status = 0;
        }

        libusb_close( handle );
    }


    return status;
}

static int change_setting(struct bladerf *dev, uint8_t setting)
{
    int status;

    struct bladerf_lusb *lusb = dev->backend ;
    if (dev->legacy  & LEGACY_ALT_SETTING) {
        log_info("Legacy change to interface %d\n", setting);

        /*
         * Workaround: We're not seeing a transfer here in Windows, possibly because
         *             something in/under libusb_set_interface_alt_setting() assumes
         *             the interface is already set to the current value and
         *             suppresses this attempt. Hence, we force this transfer.
         */
#if WIN32
        status = libusb_control_transfer(lusb->handle,  LIBUSB_RECIPIENT_DEVICE | LIBUSB_REQUEST_TYPE_STANDARD | LIBUSB_ENDPOINT_OUT, 11, 0, setting, 0, 0, 0);
        if (status > 0) {
            status = 0;
        }
#else
        status = libusb_set_interface_alt_setting(lusb->handle, setting, 0);
#endif
        return status;
    } else {
        log_info( "Change to alternate interface %d\n", setting);
        return libusb_set_interface_alt_setting(lusb->handle, 0, setting);
    }
}

static int enable_rf(struct bladerf *dev) {
    int status;
    int32_t fx3_ret = -1;
    int ret_status = 0;
    uint16_t val;

    status = change_setting(dev, USB_IF_RF_LINK);
    if(status < 0) {
        status = error_libusb2bladerf(status);
        bladerf_set_error(&dev->error, ETYPE_LIBBLADERF, status);
        log_error( "alt_setting issue: %s\n", libusb_error_name(status) );
        return status;
    }
    log_info( "Changed into RF link mode: %s\n", libusb_error_name(status) ) ;
    val = 1;

    if (dev->legacy) {
        int32_t val32 = val;
        status = vendor_command_int(dev, BLADE_USB_CMD_RF_RX, EP_DIR_OUT, &val32);
        fx3_ret = 0;
    } else {
        status = vendor_command_int_value(
                dev, BLADE_USB_CMD_RF_RX,
                val, &fx3_ret);
    }
    if(status) {
        log_warning("Could not enable RF RX (%d): %s\n",
                status, libusb_error_name(status) );
        ret_status = BLADERF_ERR_UNEXPECTED;
    } else if(fx3_ret) {
        log_warning("Error enabling RF RX (%d)\n",
                fx3_ret );
        ret_status = BLADERF_ERR_UNEXPECTED;
    }

    if (dev->legacy) {
        int32_t val32 = val;
        status = vendor_command_int(dev, BLADE_USB_CMD_RF_TX, EP_DIR_OUT, &val32);
        fx3_ret = 0;
    } else {
        status = vendor_command_int_value(
                dev, BLADE_USB_CMD_RF_TX,
                val, &fx3_ret);
    }
    if(status) {
        log_warning("Could not enable RF TX (%d): %s\n",
                status, libusb_error_name(status) );
        ret_status = BLADERF_ERR_UNEXPECTED;
    } else if(fx3_ret) {
        log_warning("Error enabling RF TX (%d)\n",
                fx3_ret );
        ret_status = BLADERF_ERR_UNEXPECTED;
    }

    return ret_status;
}

static int lusb_open(struct bladerf **device, struct bladerf_devinfo *info)
{
    int status, i, n, inf;
    int fx3_status;
    ssize_t count;
    struct bladerf *dev = NULL;
    struct bladerf_lusb *lusb = NULL;
    libusb_device **list;
    struct bladerf_devinfo thisinfo;
    const struct libusb_version *version;

    libusb_context *context;

    *device = NULL;

    /* Initialize libusb for device tree walking */
    status = libusb_init(&context);
    if( status ) {
        log_error( "Could not initialize libusb: %s\n", libusb_error_name(status) );
        status = error_libusb2bladerf(status);
        goto lusb_open_done;
    }

    version = libusb_get_version();
    log_info( "Using libusb version %d.%d.%d.%d\n", version->major, version->minor, version->micro, version->nano );

    count = libusb_get_device_list( context, &list );
    /* Iterate through all the USB devices */
    for( i = 0, n = 0; i < count; i++ ) {
        if( lusb_device_is_bladerf(list[i]) ) {
            log_info( "Found a bladeRF\n" ) ;

            /* Open the USB device and get some information
             *
             * FIXME in order for the bladerf_devinfo_matches() to work, this
             *       routine has to be able to get the serial #.
             */
            status = lusb_get_devinfo( list[i], &thisinfo );
            if(status < 0) {
                log_error( "Could not open bladeRF device: %s\n", libusb_error_name(status) );
                status = error_libusb2bladerf(status);
                goto lusb_open__err_context;
            }
            thisinfo.instance = n++;

            /* Check to see if this matches the info stuct */
            if( bladerf_devinfo_matches( &thisinfo, info ) ) {

                /* Allocate backend structure and populate*/
                dev = (struct bladerf *)malloc(sizeof(struct bladerf));
                lusb = (struct bladerf_lusb *)malloc(sizeof(struct bladerf_lusb));

                if (!dev || !lusb) {
                    free(dev);
                    free(lusb);
                    log_warning("Skipping instance %d due to memory allocation "
                                "error", thisinfo.instance);

                    continue;
                }

                /* Assign libusb function table, backend type and backend */
                dev->fn = &bladerf_lusb_fn;
                dev->backend = (void *)lusb;
                dev->legacy = 0;

                memcpy(&dev->ident, &thisinfo, sizeof(struct bladerf_devinfo));

                /* Populate the backend information */
                lusb->context = context;
                lusb->dev = list[i];
                lusb->handle = NULL;

                status = libusb_open(list[i], &lusb->handle);
                if(status < 0) {
                    log_error( "Could not open bladeRF device: %s\n", libusb_error_name(status) );
                    status = error_libusb2bladerf(status);
                    goto lusb_open__err_device_list;
                }

                bladerf_get_fw_version(dev, &dev->fw_major, &dev->fw_minor);
                if (dev->fw_major < FW_LEGACY_ALT_SETTING_MAJOR ||
                        (dev->fw_major == FW_LEGACY_ALT_SETTING_MAJOR && dev->fw_minor < FW_LEGACY_ALT_SETTING_MINOR)) {
                    dev->legacy = LEGACY_ALT_SETTING;
                }

                if (dev->fw_major < FW_LEGACY_CONFIG_IF_MAJOR ||
                        (dev->fw_major == FW_LEGACY_CONFIG_IF_MAJOR && dev->fw_minor < FW_LEGACY_CONFIG_IF_MINOR)) {
                    dev->legacy |= LEGACY_CONFIG_IF;
                }

                /* Claim interfaces */
                for( inf = 0; inf < ((dev->legacy & LEGACY_ALT_SETTING) ? 3 : 1) ; inf++ ) {
                    status = libusb_claim_interface(lusb->handle, inf);
                    if(status < 0) {
                        log_error( "Could not claim interface %i - %s\n", inf, libusb_error_name(status) );
                        status = error_libusb2bladerf(status);
                        goto lusb_open__err_device_list;
                    }
                }

                log_info( "Claimed all inferfaces successfully\n" );
                break;
            }
        }

        if( lusb_device_is_fx3(list[i]) ) {
            fx3_status = lusb_get_devinfo( list[i], &thisinfo );
            if( fx3_status ) {
                log_error( "Could not open FX3 bootloader device: %s\n", libusb_error_name(fx3_status) );
                continue;
            }

            log_warning( "Found FX3 bootloader device libusb:device=%d:%d, could be bladeRF.\n",
                thisinfo.usb_bus, thisinfo.usb_addr);
            log_warning( "Use \"recover libusb:device=%d:%d <FX3 firmware>\" to boot bladeRF.\n",
                thisinfo.usb_bus, thisinfo.usb_addr);
        }
    }

    if (dev) {
        if (lusb_is_fpga_configured(dev)) {
            enable_rf(dev);
        }
    }

/* XXX I'd prefer if we made a call here to lusb_close(), but that would result
 *     in an attempt to release interfaces we haven't claimed... thoughts? */
lusb_open__err_device_list:
    libusb_free_device_list( list, 1 );
    if (status != 0 && lusb != NULL) {
        if (lusb->handle) {
            libusb_close(lusb->handle);
        }

        free(lusb);
        free(dev);
        lusb = NULL;
        dev = NULL;
    }

lusb_open__err_context:
    if( dev == NULL ) {
        libusb_exit(context);
    }

lusb_open_done:
    if (!status) {

        if (dev) {
            *device = dev;
        } else {
            log_error("No devices available on the libusb backend.\n");
            status = BLADERF_ERR_NODEV;
        }
    }

    return status;
}

static int lusb_close(struct bladerf *dev)
{
    int status = 0;
    int inf = 0;
    struct bladerf_lusb *lusb = dev->backend;

    for( inf = 0; inf < ((dev->legacy & LEGACY_ALT_SETTING) ? 3 : 1) ; inf++ ) {
        status = libusb_release_interface(lusb->handle, inf);
        if (status < 0) {
            log_error("error releasing interface %i\n", inf);
            status = error_libusb2bladerf(status);
        }
    }

    libusb_close(lusb->handle);
    libusb_exit(lusb->context);
    free(dev->backend);
    free(dev);

    return status;
}

static int lusb_load_fpga(struct bladerf *dev, uint8_t *image, size_t image_size)
{
    unsigned int wait_count;
    int status = 0;
    int transferred = 0;
    struct bladerf_lusb *lusb = dev->backend;

    /* Make sure we are using the configuration interface */
    if (dev->legacy & LEGACY_CONFIG_IF) {
        status = change_setting(dev, USB_IF_LEGACY_CONFIG);
    } else {
        status = change_setting(dev, USB_IF_CONFIG);
    }
    if(status < 0) {
        status = error_libusb2bladerf(status);
        bladerf_set_error(&dev->error, ETYPE_LIBBLADERF, status);
        log_error( "alt_setting issue: %s\n", libusb_error_name(status) );
        return status;;
    }

    /* Begin programming */
    status = begin_fpga_programming(dev);
    if (status < 0) {
        status = error_libusb2bladerf(status);
        bladerf_set_error(&dev->error, ETYPE_LIBBLADERF, status);
        return status;
    }

    /* Send the file down */
    status = libusb_bulk_transfer(lusb->handle, 0x2, image, image_size,
                                  &transferred, 5 * BLADERF_LIBUSB_TIMEOUT_MS);
    if (status < 0) {
        status = error_libusb2bladerf(status);
        bladerf_set_error(&dev->error, ETYPE_LIBBLADERF, status);
        return status;
    }

    /*  End programming */
    status = end_fpga_programming(dev);
    if (status) {
        status = error_libusb2bladerf(status);
        bladerf_set_error(&dev->error, ETYPE_LIBBLADERF, status);
        return status;
    }

    /* Poll FPGA status to determine if programming was a success */
    wait_count = 10;
    status = 0;

    while (wait_count > 0 && status == 0) {
        status = lusb_is_fpga_configured(dev);
        if (status == 1) {
            break;
        }

        usleep(200000);
        wait_count--;
    }

    /* Failed to determine if FPGA is loaded */
    if (status < 0) {
        status = error_libusb2bladerf(status);
        bladerf_set_error(&dev->error, ETYPE_LIBBLADERF, status);
        return status;
    } else if (wait_count == 0 && !status) {
        bladerf_set_error(&dev->error, ETYPE_LIBBLADERF, BLADERF_ERR_TIMEOUT);
        return BLADERF_ERR_TIMEOUT;
    }

    status = enable_rf(dev);

    return status;
}

static int erase_sector(struct bladerf *dev, uint16_t sector)
{
    struct bladerf_lusb *lusb = dev->backend;
    int status, erase_ret;

    status = libusb_control_transfer(
        lusb->handle,
        LIBUSB_RECIPIENT_INTERFACE | LIBUSB_REQUEST_TYPE_VENDOR
            | EP_DIR_IN,
        BLADE_USB_CMD_FLASH_ERASE,
        0,
        sector,
        (unsigned char *)&erase_ret,
        sizeof(erase_ret),
        BLADERF_LIBUSB_TIMEOUT_MS
    );

    if (status != sizeof(erase_ret) || erase_ret != 0) {
        log_error("Failed to erase sector at 0x%02x\n",
                  flash_from_sectors(sector));

        if (status < 0)
            log_error("libusb status: %s\n", libusb_error_name(status));
        else if (erase_ret != 0)
            log_error("Received erase failure status from FX3. error = %d\n",
                      erase_ret);
        else
            log_error("Unexpected read size: %d\n", status);

        return BLADERF_ERR_IO;
    }

    log_info("Erased sector at 0x%02x...\n", flash_from_sectors(sector));
    return 0;
}

static int lusb_erase_flash(struct bladerf *dev, uint32_t addr, uint32_t len)
{
    int status = 0;

    if(!flash_bounds_aligned(BLADERF_FLASH_ALIGNMENT_SECTOR, addr, len))
        return BLADERF_ERR_MISALIGNED;

    uint16_t sector_addr = flash_to_sectors(addr);
    uint16_t sector_len  = flash_to_sectors(len);

    status = change_setting(dev, USB_IF_SPI_FLASH);
    if (status) {
        log_error("Failed to set interface: %s\n", libusb_error_name(status));
        return BLADERF_ERR_IO;
    }

    log_info("Erasing 0x%02x bytes starting at address 0x%02x\n", len, addr);

<<<<<<< HEAD
    uint16_t i;
    for (i=0; i < sector_len; i++) {
        status = erase_sector(dev, sector_addr + i);
        if(status)
            return status;
=======
    for (sector_to_erase = sector_offset; sector_to_erase < (sector_offset + n_sectors) && !status; sector_to_erase++) {
        status = libusb_control_transfer(
                                lusb->handle,
                                LIBUSB_RECIPIENT_INTERFACE |
                                    LIBUSB_REQUEST_TYPE_VENDOR |
                                    EP_DIR_IN,
                                BLADE_USB_CMD_FLASH_ERASE,
                                0,
                                sector_to_erase,
                                (unsigned char *)&erase_ret,
                                sizeof(erase_ret),
                                BLADERF_LIBUSB_TIMEOUT_MS);

        if (status != sizeof(erase_ret) || ((!(dev->legacy & LEGACY_CONFIG_IF)) &&  erase_ret != 0)) {
            log_error("Failed to erase sector %d\n", sector_to_erase);
            if (status < 0) {
                log_error("libusb status: %s\n", libusb_error_name(status));
            } else if (erase_ret != 0) {
                log_error("Received erase failure status from FX3. error = %d\n",
                        erase_ret);
            } else {
                log_error("Unexpected read size: %d\n", status);
            }
            status = BLADERF_ERR_IO;
        } else {
            log_info("Erased sector %d...\n", sector_to_erase);
            status = 0;
        }
>>>>>>> 4e3f0158
    }

    return len;
}

static int read_buffer(struct bladerf *dev, uint8_t request,
                       uint8_t *buf, uint16_t len)
{
    struct bladerf_lusb *lusb = dev->backend;
    int status;
    uint16_t read_size = dev->speed ? BLADERF_FLASH_PAGE_SIZE : 64;

    /* only these two requests seem to use bytes in the control transfer
     * parameters instead of pages/sectors so watch out! */
    assert(request == BLADE_USB_CMD_READ_PAGE_BUFFER
           || request == BLADE_USB_CMD_READ_CAL_CACHE);

    assert(len % read_size == 0);

    uint16_t buf_off;
    for(buf_off = 0; buf_off < len; buf_off += read_size)
    {
        status = libusb_control_transfer(
                    lusb->handle,
                    LIBUSB_RECIPIENT_INTERFACE | LIBUSB_REQUEST_TYPE_VENDOR
                        | EP_DIR_IN,
                    request,
                    0,
                    buf_off, /* bytes */
                    &buf[buf_off],
                    read_size,
                    BLADERF_LIBUSB_TIMEOUT_MS
        );

        if(status < 0) {
            log_error("Failed to read page buffer at offset 0x%02x: %s\n",
                      buf_off, libusb_error_name(status));

            return error_libusb2bladerf(status);
        } else if(status != read_size) {
            log_error("Got unexpected read size when writing page buffer at"
                      " offset 0x%02x: expected %d, got %d\n",
                      buf_off, read_size, status);

            return BLADERF_ERR_IO;
        }
    }

    return 0;
}

static int read_page_buffer(struct bladerf *dev, uint8_t *buf)
{
    return read_buffer(
        dev,
        BLADE_USB_CMD_READ_PAGE_BUFFER,
        buf,
        BLADERF_FLASH_PAGE_SIZE
    );
}

<<<<<<< HEAD
static int lusb_get_cal(struct bladerf *dev, char *cal) {
    return read_buffer(
        dev,
        BLADE_USB_CMD_READ_CAL_CACHE,
        (uint8_t*)cal,
        CAL_BUFFER_SIZE
    );
}

static int read_one_page(struct bladerf *dev, uint16_t page, uint8_t *buf)
=======
static int legacy_lusb_read_flash(struct bladerf *dev, int page_offset,
                        uint8_t *ptr, size_t n_bytes)
{
    int status = 0;
    int page_i, n_read, total_read;
    int read_size = dev->speed ? FLASH_PAGE_SIZE: 64;
    int pages_to_read = FLASH_BYTES_TO_PAGES(n_bytes);
    struct bladerf_lusb *lusb = dev->backend;

    assert(page_offset < FLASH_NUM_PAGES);
    assert((page_offset + n_bytes) < FLASH_NUM_PAGES);
    /* FIXME: support data_size that are not multiple of pages */
    assert(n_bytes % FLASH_PAGE_SIZE == 0);

    total_read = 0;

    for (page_i = page_offset;
         page_i < (page_offset + pages_to_read) && !status;
         page_i++) {

        /* Read back a page */
        n_read = 0;
        do {
            status = libusb_control_transfer(
                        lusb->handle,
                        LIBUSB_RECIPIENT_INTERFACE |
                            LIBUSB_REQUEST_TYPE_VENDOR |
                            EP_DIR_IN,
                        BLADE_USB_CMD_FLASH_READ,
                        0,
                        page_i,
                        ptr,
                        read_size,
                        BLADERF_LIBUSB_TIMEOUT_MS);


            if (status != read_size) {
                if (status < 0) {
                    log_error("Failed to read back page %d: %s\n", page_i,
                               libusb_error_name(status));
                } else {
                    log_error("Unexpected read size: %d\n", status);
                }

                status = BLADERF_ERR_IO;
            } else {
                n_read += read_size;
                total_read += read_size;
                ptr += read_size;
                status = 0;
            }
        } while (n_read < FLASH_PAGE_SIZE && !status);
    }

    if (status == 0) {
        return total_read;
    } else {
        return status;
    }
}

static int read_one_page(struct bladerf *dev, int read_size, int page_offset, uint8_t *ptr)
>>>>>>> 4e3f0158
{
    int32_t read_status = -1;
    int status;

    if (dev->legacy & LEGACY_CONFIG_IF)
        return (legacy_lusb_read_flash(dev, page_offset, ptr, FLASH_PAGE_SIZE) != FLASH_PAGE_SIZE);

    status = vendor_command_int_index(
        dev,
        BLADE_USB_CMD_FLASH_READ,
        page,
        &read_status
    );

    if(status != LIBUSB_SUCCESS) {
        return status;
    }

    if(read_status != 0) {
        log_error("Failed to read page %d: %d\n", page, read_status);
        status = BLADERF_ERR_UNEXPECTED;
    }

    return read_page_buffer(dev, buf);
}

static int lusb_read_flash(struct bladerf *dev, uint32_t addr,
                           uint8_t *buf, uint32_t len)
{
    int status;

<<<<<<< HEAD
    if(!flash_bounds_aligned(BLADERF_FLASH_ALIGNMENT_PAGE, addr, len))
        return BLADERF_ERR_MISALIGNED;

    uint16_t page_addr = flash_to_pages(addr);
    uint16_t page_len  = flash_to_pages(len);

    log_info("Reading 0x%02x bytes starting at address 0x%02x\n", len, addr);
=======
    if (dev->legacy & LEGACY_CONFIG_IF)
        return legacy_lusb_read_flash(dev, page_offset, ptr, n_bytes);

    status = change_setting(dev, USB_IF_SPI_FLASH);
>>>>>>> 4e3f0158

    status = change_setting(dev, USB_IF_SPI_FLASH);
    if (status) {
        log_error("Failed to set interface: %s\n", libusb_error_name(status));
        return BLADERF_ERR_IO;
    }

    uintptr_t read = 0;
    uint16_t i;
    for (i=0; i < page_len; i++) {
        log_verbose("Reading page at 0x%02x\n", flash_from_pages(i));
        status = read_one_page(dev, page_addr + i, buf + read);
        if(status)
            return status;

        read += BLADERF_FLASH_PAGE_SIZE;
    }

    return read;
}

static int verify_page(uint8_t *page_buf, uint8_t *image_page)
{
    uint i;
    for (i = 0; i < BLADERF_FLASH_PAGE_SIZE; i++) {
        if (page_buf[i] != image_page[i]) {
            return -i;
        }
    }

    return 0;
}

static int verify_flash(struct bladerf *dev, uint32_t addr,
                        uint8_t *image, uint32_t len)
{
    int status = 0;

    uint8_t page_buf[BLADERF_FLASH_PAGE_SIZE];
    uint8_t *image_page;

    if(!flash_bounds_aligned(BLADERF_FLASH_ALIGNMENT_PAGE, addr, len))
        return BLADERF_ERR_MISALIGNED;

    uint16_t page_addr = flash_to_pages(addr);
    uint16_t page_len  = flash_to_pages(len);

    log_info("Verifying 0x%02x bytes starting at address 0x%02x\n", len, addr);

    uint16_t i;
    for(i=0; i < page_len; i++) {
        log_verbose("Verifying page at 0x%02x\n", flash_from_pages(i));
        status = read_one_page(dev, page_addr + i, page_buf);
        if(status)
            break;

        image_page = &image[flash_from_pages(i)];

        status = verify_page(page_buf, image_page);
        if(status < 0) {
            uint idx = abs(status);
            log_error("bladeRF firmware verification failed at flash "
                      " address 0x%02x. Read 0x%02X, expected 0x%02X\n",
                      flash_from_pages(i) + idx,
                      page_buf[idx],
                      image_page[idx]
            );

            status = BLADERF_ERR_IO;
        }
    }

    return status;
}

static int write_one_page(struct bladerf *dev, uint16_t page, uint8_t *buf)
{
    struct bladerf_lusb *lusb = dev->backend;
    int status;
    int32_t write_status = -1;

    uint32_t buf_off;
    uint32_t write_size = dev->speed ? BLADERF_FLASH_PAGE_SIZE : 64;

    for(buf_off = 0; buf_off < BLADERF_FLASH_PAGE_SIZE; buf_off += write_size)
    {
        status = libusb_control_transfer(
            lusb->handle,
            LIBUSB_RECIPIENT_INTERFACE | LIBUSB_REQUEST_TYPE_VENDOR
                | EP_DIR_OUT,
            BLADE_USB_CMD_WRITE_PAGE_BUFFER,
            0,
            buf_off,
            &buf[buf_off],
            write_size,
            BLADERF_LIBUSB_TIMEOUT_MS
        );

        if(status < 0) {
            log_error("Failed to write page buffer at offset 0x%02x"
                      " for page at 0x%02x: %s\n",
                      buf_off, flash_from_pages(page),
                      libusb_error_name(status));

            return error_libusb2bladerf(status);
        } else if((unsigned int)status != write_size) {
            log_error("Got unexpected write size when writing page buffer"
                      " at 0x%02x: expected %d, got %d\n",
                      flash_from_pages(page), write_size, status);

            return BLADERF_ERR_IO;
        }
    }

    status = vendor_command_int_index(
        dev,
        BLADE_USB_CMD_FLASH_WRITE,
        page,
        &write_status
    );

    if(status != LIBUSB_SUCCESS) {
        return status;
    }

    if(write_status != 0) {
        log_error("Failed to write page at 0x%02x: %d\n",
                  flash_from_pages(page), write_status);

         return BLADERF_ERR_UNEXPECTED;
    }

    return 0;
}

<<<<<<< HEAD
static int lusb_write_flash(struct bladerf *dev, uint32_t addr,
                        uint8_t *buf, uint32_t len)
=======
static int legacy_lusb_write_flash(struct bladerf *dev, int page_offset,
                        uint8_t *data, size_t data_size)
{
    int status = 0;
    int i;
    int n_write, total_written;
    int write_size = dev->speed ? FLASH_PAGE_SIZE : 64;
    int pages_to_write = FLASH_BYTES_TO_PAGES(data_size);
    struct bladerf_lusb *lusb = dev->backend;
    uint8_t *data_page;

    log_info("Flashing with write size = %d\n", write_size);
    status = change_setting(dev, USB_IF_SPI_FLASH);

    if (status) {
        log_error("Failed to set interface: %s\n", libusb_error_name(status));
        status = BLADERF_ERR_IO;
    }

    log_info("Flashing with write size = %d\n", write_size);

    assert(page_offset < FLASH_NUM_PAGES);
    assert((page_offset + pages_to_write) < FLASH_NUM_PAGES);
    /* FIXME: support data_size that are not multiple of pages */
    assert(data_size % FLASH_PAGE_SIZE == 0);

    total_written = 0;

    for (i = page_offset; i < (page_offset + pages_to_write) && !status; i++) {
        n_write = 0;
        do {
            data_page = data + (i - page_offset) * FLASH_PAGE_SIZE + n_write;
            status = libusb_control_transfer(
                        lusb->handle,
                        LIBUSB_RECIPIENT_INTERFACE |
                            LIBUSB_REQUEST_TYPE_VENDOR |
                            EP_DIR_OUT,
                        BLADE_USB_CMD_FLASH_WRITE,
                        0,
                        i,
                        (unsigned char *)data_page,
                        write_size,
                        BLADERF_LIBUSB_TIMEOUT_MS);

            if (status != write_size) {
                if (status < 0) {
                    log_error("Failed to write page %d: %s\n", i,
                            libusb_error_name(status));
                } else {
                    log_error("Got unexpected write size: %d\n", status);
                }
                status = BLADERF_ERR_IO;
            } else {
                n_write += write_size;
                total_written += write_size;
                status = 0;
            }
        } while (n_write < FLASH_PAGE_SIZE && !status);
    }

    if (status == 0) {
        return total_written;
    } else {
        return status;
    }
}

static int lusb_write_flash(struct bladerf *dev, int page_offset,
                        uint8_t *data, size_t data_size)
>>>>>>> 4e3f0158
{
    int status;

<<<<<<< HEAD
    if(!flash_bounds_aligned(BLADERF_FLASH_ALIGNMENT_PAGE, addr, len))
        return BLADERF_ERR_MISALIGNED;

    uint32_t page_addr = flash_to_pages(addr);
    uint32_t page_len  = flash_to_pages(len);

    log_info("Writing 0x%02x bytes starting at address 0x%02x\n", len, addr);
=======
    if (dev->legacy & LEGACY_CONFIG_IF)
        return legacy_lusb_write_flash(dev, page_offset, data, data_size);

    status = change_setting(dev, USB_IF_SPI_FLASH);
>>>>>>> 4e3f0158

    status = change_setting(dev, USB_IF_SPI_FLASH);
    if (status) {
        log_error("Failed to set interface: %s\n", libusb_error_name(status));
        return BLADERF_ERR_IO;
    }

    uintptr_t written = 0;
    uint16_t i;
    for(i=0; i < page_len; i++) {
        log_verbose("Writing page at 0x%02x\n", flash_from_pages(i));
        status = write_one_page(dev, page_addr + i, buf + written);
        if(status)
            return status;

        written += BLADERF_FLASH_PAGE_SIZE;
    }

    return written;
}

static int find_fx3_via_info(
        libusb_context * context,
        struct bladerf_devinfo *info,
        libusb_device_handle **handle) {
    int status, i;
    struct bladerf_devinfo thisinfo;
    libusb_device *dev, **devs;
    libusb_device *found_dev = NULL;

    status = libusb_get_device_list(context, &devs);
    if (status < 0) {
        log_error("libusb_get_device_list() failed: %d %s\n", status, libusb_error_name(status));
        return error_libusb2bladerf(status);
    }

    for (i=0; (dev=devs[i]) != NULL; i++) {
        if (!lusb_device_is_fx3(dev)) {
            continue;
        }

        status = lusb_get_devinfo(dev, &thisinfo);
        if (status < 0) {
            log_error( "Could not open bladeRF device: %s\n", libusb_error_name(status) );
            status = error_libusb2bladerf(status);
            break;
        }

        if (bladerf_devinfo_matches(&thisinfo, info)) {
            found_dev = dev;
            break;
        }
    }

    if (found_dev == NULL) {
        libusb_free_device_list(devs, 1);
        log_error("could not find a known device - try specifing bus, dev\n");
        return BLADERF_ERR_NODEV;
    }

    status = libusb_open(found_dev, handle);
    libusb_free_device_list(devs, 1);
    if (status != 0) {
        log_error("Error opening device: %s\n", libusb_error_name(status));
        return error_libusb2bladerf(status);
    }

    return 0;
}

static int lusb_recover(
        struct bladerf_devinfo *devinfo,
        const char *fname
        )
{
    int status;
    libusb_device_handle *device = NULL;

    libusb_context *context;

    status = libusb_init(&context);
    if (status != 0) {
        log_error( "Could not initialize libusb: %s\n", libusb_error_name(status) );
        return error_libusb2bladerf(status);
    }

    status = find_fx3_via_info(context, devinfo, &device);
    if (status == 0) {
        log_info("Attempting load with file %s\n", fname);
        status = ezusb_load_ram(device, fname, FX_TYPE_FX3, IMG_TYPE_IMG, 0);

        libusb_close(device);
    } else {
        log_error("Failed to locate FX3 bootloader: %s\n", bladerf_strerror(status) );
    }

    libusb_exit(context);

    return status;
}

static int lusb_flash_firmware(struct bladerf *dev,
                               uint8_t *image, size_t image_size)
{
    int status;

    status = lusb_erase_flash(dev, 0, image_size);

    if (status >= 0) {
        status = lusb_write_flash(dev, 0, image, image_size);
    }

    if (status >= 0) {
        status = verify_flash(dev, 0, image, image_size);
    }

    /* A reset will be required at this point, so there's no sense in
     * bothering to set the interface back to USB_IF_RF_LINK */

    return status;
}

static int lusb_device_reset(struct bladerf *dev)
{
    struct bladerf_lusb *lusb = dev->backend;
    int status;
    status = libusb_control_transfer(
                lusb->handle,
                LIBUSB_RECIPIENT_INTERFACE |
                    LIBUSB_REQUEST_TYPE_VENDOR |
                    EP_DIR_OUT,
                BLADE_USB_CMD_RESET,
                0,
                0,
                0,
                0,
                BLADERF_LIBUSB_TIMEOUT_MS
             );

    if(status != LIBUSB_SUCCESS) {
        log_error("Error issuing reset: %s\n", libusb_error_name(status));
        return error_libusb2bladerf(status);
    } else {
        return status;
    }
}

static int lusb_jump_to_bootloader(struct bladerf *dev)
{
    struct bladerf_lusb *lusb = dev->backend;
    int status;
    status = libusb_control_transfer(
                lusb->handle,
                LIBUSB_RECIPIENT_INTERFACE |
                    LIBUSB_REQUEST_TYPE_VENDOR |
                    EP_DIR_OUT,
                BLADE_USB_CMD_JUMP_TO_BOOTLOADER,
                0,
                0,
                0,
                0,
                BLADERF_LIBUSB_TIMEOUT_MS
             );

    if (status < 0) {
        log_error( "Error jumping to bootloader: %s\n", libusb_error_name(status) );
        status = error_libusb2bladerf(status);
    }

    return status;
}

static int lusb_get_otp(struct bladerf *dev, char *otp)
{
    int status;
    int otp_page = 0;
    int32_t read_status = -1;

    status = change_setting(dev, USB_IF_SPI_FLASH);
    if (status) {
        log_error("Failed to set interface: %s\n", libusb_error_name(status));
        return BLADERF_ERR_IO;
    }

    status = vendor_command_int_index(
            dev, BLADE_USB_CMD_READ_OTP,
            otp_page, &read_status);
    if(status != LIBUSB_SUCCESS) {
        return status;
    }

    if(read_status != 0) {
        log_error("Failed to read OTP page %d: %d\n",
                otp_page, read_status);
        status = BLADERF_ERR_UNEXPECTED;
    }

    return read_page_buffer(dev, (uint8_t*)otp);
}

static int lusb_get_fw_version(struct bladerf *dev,
                               unsigned int *maj, unsigned int *min)
{
    int status;

    /* FIXME  We're playing with fire here - these structures need to be
     *        serialized/deserialized when communicating them between the
     *        host and the FX3. If the contents are change to not
     *        conveniently land on word boundaries and the struct is
     *        padded, we'll run into trouble.
     */
    struct bladeRF_version fw_ver;
    struct bladerf_lusb *lusb = dev->backend;

    status = libusb_control_transfer(
                lusb->handle,
                LIBUSB_RECIPIENT_INTERFACE |
                    LIBUSB_REQUEST_TYPE_VENDOR |
                    EP_DIR_IN,
                BLADE_USB_CMD_QUERY_VERSION,
                0,
                0,
                (unsigned char *)&fw_ver,
                sizeof(fw_ver),
                BLADERF_LIBUSB_TIMEOUT_MS
             );

    if (status < 0) {
        status = BLADERF_ERR_IO;
        *maj = *min = 0;
    } else {
        *maj = (unsigned int) LE16_TO_HOST(fw_ver.major);
        *min = (unsigned int) LE16_TO_HOST(fw_ver.minor);
        status = 0;
    }

    return status;
}

static int lusb_get_fpga_version(struct bladerf *dev,
                                 unsigned int *maj, unsigned int *min)
{
    log_warning("FPGA currently does not have a version number.\n");
    *maj = 0;
    *min = 0;
    return 0;
}

static int lusb_get_device_speed(struct bladerf *dev, int *device_speed)
{
    int speed;
    int status = 0;
    struct bladerf_lusb *lusb = dev->backend;

    speed = libusb_get_device_speed(lusb->dev);
    if (speed == LIBUSB_SPEED_SUPER) {
        *device_speed = 1;
    } else if (speed == LIBUSB_SPEED_HIGH) {
        *device_speed = 0;
    } else {
        /* FIXME - We should have a better error code...
         * BLADERF_ERR_UNSUPPORTED? */
        log_error("Got unsupported or unknown device speed: %d\n", speed);
        status = BLADERF_ERR_INVAL;
    }

    return status;
}

/* Returns BLADERF_ERR_* on failure */
static int access_peripheral(struct bladerf_lusb *lusb, int per, int dir,
                                struct uart_cmd *cmd)
{
    uint8_t buf[16] = { 0 };    /* Zeroing out to avoid some valgrind noise
                                 * on the reserved items that aren't currently
                                 * used (i.e., bytes 4-15 */

    int status, libusb_status, transferred;

    /* Populate the buffer for transfer */
    buf[0] = UART_PKT_MAGIC;
    buf[1] = dir | per | 0x01;
    buf[2] = cmd->addr;
    buf[3] = cmd->data;

    /* Write down the command */
    libusb_status = libusb_bulk_transfer(lusb->handle, 0x02, buf, 16,
                                           &transferred,
                                           BLADERF_LIBUSB_TIMEOUT_MS);

    if (libusb_status < 0) {
        log_error("could not access peripheral\n");
        return BLADERF_ERR_IO;
    }

    /* If it's a read, we'll want to read back the result */
    transferred = 0;
    libusb_status = status =  0;
    while (libusb_status == 0 && transferred != 16) {
        libusb_status = libusb_bulk_transfer(lusb->handle, 0x82, buf, 16,
                                             &transferred,
                                             BLADERF_LIBUSB_TIMEOUT_MS);
    }

    if (libusb_status < 0) {
        return BLADERF_ERR_IO;
    }

    /* Save off the result if it was a read */
    if (dir == UART_PKT_MODE_DIR_READ) {
        cmd->data = buf[3];
    }

    return status;
}

static int lusb_config_gpio_write(struct bladerf *dev, uint32_t val)
{
    int i = 0;
    int status = 0;
    struct uart_cmd cmd;
    struct bladerf_lusb *lusb = dev->backend;

    for (i = 0; status == 0 && i < 4; i++) {
        cmd.addr = i;
        cmd.data = (val>>(8*i))&0xff;
        status = access_peripheral(
                                    lusb,
                                    UART_PKT_DEV_GPIO,
                                    UART_PKT_MODE_DIR_WRITE,
                                    &cmd
                                  );

        if (status < 0) {
            break;
        }
    }

    if (status < 0) {
        bladerf_set_error(&dev->error, ETYPE_LIBBLADERF, status);
    }

    return status;
}

static int lusb_config_gpio_read(struct bladerf *dev, uint32_t *val)
{
    int i = 0;
    int status = 0;
    struct uart_cmd cmd;
    struct bladerf_lusb *lusb = dev->backend;

    *val = 0;
    for(i = 0; status == 0 && i < 4; i++) {
        cmd.addr = i;
        cmd.data = 0xff;
        status = access_peripheral(
                                    lusb,
                                    UART_PKT_DEV_GPIO, UART_PKT_MODE_DIR_READ,
                                    &cmd
                                  );

        if (status < 0) {
            break;
        }

        *val |= (cmd.data << (8*i));
    }

    if (status < 0) {
        bladerf_set_error(&dev->error, ETYPE_LIBBLADERF, status);
    }

    return status;
}

static int lusb_si5338_write(struct bladerf *dev, uint8_t addr, uint8_t data)
{
    int status;
    struct uart_cmd cmd;
    struct bladerf_lusb *lusb = dev->backend;

    cmd.addr = addr;
    cmd.data = data;

    status = access_peripheral(lusb, UART_PKT_DEV_SI5338,
                               UART_PKT_MODE_DIR_WRITE, &cmd);

    if (status < 0) {
        bladerf_set_error(&dev->error, ETYPE_LIBBLADERF, status);
    }

    return status;
}

static int lusb_si5338_read(struct bladerf *dev, uint8_t addr, uint8_t *data)
{
    int status = 0;
    struct uart_cmd cmd;
    struct bladerf_lusb *lusb = dev->backend;

    cmd.addr = addr;
    cmd.data = 0xff;

    status = access_peripheral(lusb, UART_PKT_DEV_SI5338,
                               UART_PKT_MODE_DIR_READ, &cmd);

    if (status < 0) {
        bladerf_set_error(&dev->error, ETYPE_LIBBLADERF, status);
    } else {
        *data = cmd.data;
    }

    return status;
}

static int lusb_lms_write(struct bladerf *dev, uint8_t addr, uint8_t data)
{
    int status;
    struct uart_cmd cmd;
    struct bladerf_lusb *lusb = dev->backend;

    cmd.addr = addr;
    cmd.data = data;

    status = access_peripheral(lusb, UART_PKT_DEV_LMS,
                                UART_PKT_MODE_DIR_WRITE, &cmd);

    if (status < 0) {
        bladerf_set_error(&dev->error, ETYPE_LIBBLADERF, status);
    }

    return status;
}

static int lusb_lms_read(struct bladerf *dev, uint8_t addr, uint8_t *data)
{
    int status;
    struct uart_cmd cmd;
    struct bladerf_lusb *lusb = dev->backend;

    cmd.addr = addr;
    cmd.data = 0xff;
    status = access_peripheral(lusb, UART_PKT_DEV_LMS,
                               UART_PKT_MODE_DIR_READ, &cmd);

    if (status < 0) {
        bladerf_set_error(&dev->error, ETYPE_LIBBLADERF, status);
    } else {
        *data = cmd.data;
    }

    return status;
}

static int lusb_dac_write(struct bladerf *dev, uint16_t value)
{
    int status;
    struct uart_cmd cmd;
    struct bladerf_lusb *lusb = dev->backend;

    cmd.addr = 0 ;
    cmd.data = value & 0xff ;
    status = access_peripheral(lusb, UART_PKT_DEV_VCTCXO,
                               UART_PKT_MODE_DIR_WRITE, &cmd);

    if (status < 0) {
        bladerf_set_error(&dev->error, ETYPE_LIBBLADERF, status);
        return status;
    }

    cmd.addr = 1 ;
    cmd.data = (value>>8)&0xff ;
    status = access_peripheral(lusb, UART_PKT_DEV_VCTCXO,
                               UART_PKT_MODE_DIR_WRITE, &cmd);

    if (status < 0) {
        bladerf_set_error(&dev->error, ETYPE_LIBBLADERF, status);
    }

    return status;
}

static int lusb_tx(struct bladerf *dev, bladerf_format format, void *samples,
                   int n, struct bladerf_metadata *metadata)
{
    size_t bytes_total, bytes_remaining;
    struct bladerf_lusb *lusb = (struct bladerf_lusb *)dev->backend;
    uint8_t *samples8 = (uint8_t *)samples;
    int transferred, status;

    /* This is the only format we currently support */
    assert(format == BLADERF_FORMAT_SC16_Q12);

    bytes_total = bytes_remaining = c16_samples_to_bytes(n);

    while( bytes_remaining > 0 ) {
        transferred = 0;
        status = libusb_bulk_transfer(
                    lusb->handle,
                    EP_OUT(0x1),
                    samples8,
                    bytes_remaining,
                    &transferred,
                    BLADERF_LIBUSB_TIMEOUT_MS
                );
        if( status < 0 ) {
            log_error( "Error transmitting samples (%d): %s\n", status, libusb_error_name(status) );
            return BLADERF_ERR_IO;
        } else {
            assert(transferred > 0);
            bytes_remaining -= transferred;
            samples8 += transferred;
        }
    }

    return bytes_to_c16_samples(bytes_total - bytes_remaining);
}

static int lusb_rx(struct bladerf *dev, bladerf_format format, void *samples,
                   int n, struct bladerf_metadata *metadata)
{
    int bytes_total, bytes_remaining = c16_samples_to_bytes(n);
    struct bladerf_lusb *lusb = (struct bladerf_lusb *)dev->backend;
    uint8_t *samples8 = (uint8_t *)samples;
    int transferred, status;

    /* The only format currently is assumed here */
    assert(format == BLADERF_FORMAT_SC16_Q12);
    bytes_total = bytes_remaining = c16_samples_to_bytes(n);

    while( bytes_remaining ) {
        transferred = 0;
        status = libusb_bulk_transfer(
                    lusb->handle,
                    EP_IN(0x1),
                    samples8,
                    bytes_remaining,
                    &transferred,
                    BLADERF_LIBUSB_TIMEOUT_MS
                );
        if( status < 0 ) {
            log_error( "Error reading samples (%d): %s\n", status, libusb_error_name(status) );
            return BLADERF_ERR_IO;
        } else {
            assert(transferred > 0);
            bytes_remaining -= transferred;
            samples8 += transferred;
        }
    }

    return bytes_to_c16_samples(bytes_total - bytes_remaining);
}


static void LIBUSB_CALL lusb_stream_cb(struct libusb_transfer *transfer)
{
    struct bladerf_stream *stream  = transfer->user_data;
    struct bladerf_lusb *lusb = stream->dev->backend;
    void *next_buffer = NULL;
    struct bladerf_metadata metadata;
    struct lusb_stream_data *stream_data = stream->backend_data;
    size_t i;
    int status;

    /* Check to see if the transfer has been cancelled or errored */
    if( transfer->status != LIBUSB_TRANSFER_COMPLETED ) {

        /* Errored out for some reason .. */
        stream->state = STREAM_SHUTTING_DOWN;

        switch(transfer->status) {
            case LIBUSB_TRANSFER_CANCELLED:
                /* We expect this case when we begin tearing down the stream */
                break;

            case LIBUSB_TRANSFER_STALL:
                log_error("Hit stall for buffer %p\n", transfer->buffer);
                stream->error_code = BLADERF_ERR_IO;
                break;

            case LIBUSB_TRANSFER_ERROR:
                log_error("Got transfer error for buffer %p\n",
                            transfer->buffer);
                stream->error_code = BLADERF_ERR_IO;
                break;

            case LIBUSB_TRANSFER_OVERFLOW :
                log_error("Got transfer over for buffer %p, "
                            "transfer \"actual_length\" = %d\n",
                            transfer->buffer, transfer->actual_length);
                stream->error_code = BLADERF_ERR_IO;
                break;

            case LIBUSB_TRANSFER_TIMED_OUT:
                stream->error_code = BLADERF_ERR_TIMEOUT;
                break;

            case LIBUSB_TRANSFER_NO_DEVICE:
                stream->error_code = BLADERF_ERR_NODEV;
                break;

            default:
                log_error( "Unexpected transfer status: %d\n", transfer->status );
                break;
        }

        /* This transfer is no longer active */
        stream_data->active_transfers--;

        for (i = 0; i < stream->num_transfers; i++ ) {
            status = libusb_cancel_transfer(stream_data->transfers[i]);
            if (status < 0 && status != LIBUSB_ERROR_NOT_FOUND) {
                log_error("Error canceling transfer (%d): %s\n",
                            status, libusb_error_name(status));
            }
        }
    }

    /* Check to see if the stream is still valid */
    else if( stream->state == STREAM_RUNNING ) {

        /* Call user callback requesting more data to transmit */
        assert(transfer->length == transfer->actual_length);
        next_buffer = stream->cb(
                        stream->dev,
                        stream,
                        &metadata,
                        transfer->buffer,
                        bytes_to_c16_samples(transfer->length),
                        stream->user_data
                      );
        if( next_buffer == NULL ) {
            stream->state = STREAM_SHUTTING_DOWN;
            stream_data->active_transfers--;
        }
    } else {
        stream_data->active_transfers--;
    }

    /* Check the stream to make sure we're still valid and submit transfer,
     * as the user may want to stop the stream by returning NULL for the next buffer */
    if( next_buffer != NULL ) {
        /* Fill up the bulk transfer request */
        libusb_fill_bulk_transfer(
            transfer,
            lusb->handle,
            stream->module == BLADERF_MODULE_TX ? EP_OUT(0x01) : EP_IN(0x01),
            next_buffer,
            c16_samples_to_bytes(stream->samples_per_buffer),
            lusb_stream_cb,
            stream,
            BULK_TIMEOUT
        );
        /* Submit the tranfer */
        libusb_submit_transfer(transfer);
    }

    /* Check to see if all the transfers have been cancelled,
     * and if so, clean up the stream */
    if( stream->state == STREAM_SHUTTING_DOWN ) {
        if( stream_data->active_transfers == 0 ) {
            stream->state = STREAM_DONE;
            stream_data->libusb_completed = 1;
        }
    }
}

static int lusb_stream_init(struct bladerf_stream *stream)
{
    size_t i;
    struct lusb_stream_data *stream_data;
    int status = 0;

    /* Fill in backend stream information */
    stream_data = malloc(sizeof(struct lusb_stream_data));
    if (!stream_data) {
        return BLADERF_ERR_MEM;
    }

    /* Backend stream information */
    stream->backend_data = stream_data;

    stream_data->libusb_completed = 0;

    /* Pointers for libusb transfers */
    stream_data->transfers =
        calloc(stream->num_transfers, sizeof(struct libusb_transfer *));

    if (!stream_data->transfers) {
        log_error("Failed to allocate libusb tranfers\n");
        free(stream_data);
        stream->backend_data = NULL;
        return BLADERF_ERR_MEM;
    }

    stream_data->active_transfers = 0;

    /* Create the libusb transfers */
    for( i = 0; i < stream->num_transfers; i++ ) {
        stream_data->transfers[i] = libusb_alloc_transfer(0);

        /* Upon error, start tearing down anything we've started allocating
         * and report that the stream is in a bad state */
        if (!stream_data->transfers[i]) {

            /* Note: <= 0 not appropriate as we're dealing
             *       with an unsigned index */
            while (i > 0) {
                if (--i) {
                    libusb_free_transfer(stream_data->transfers[i]);
                    stream_data->transfers[i] = NULL;
                }
            }

            status = BLADERF_ERR_MEM;
            break;
        }
    }

    return status;
}

static int lusb_stream(struct bladerf_stream *stream, bladerf_module module)
{
    size_t i;
    int status;
    void *buffer;
    struct bladerf_metadata metadata;
    struct bladerf *dev = stream->dev;
    struct bladerf_lusb *lusb = dev->backend;
    struct lusb_stream_data *stream_data = stream->backend_data;
    struct timeval tv = { 5, 0 };
    const size_t buffer_size = c16_samples_to_bytes(stream->samples_per_buffer);

    /* Currently unused, so zero it out for a sanity check when debugging */
    memset(&metadata, 0, sizeof(metadata));

    /* Set up initial set of buffers */
    for( i = 0; i < stream->num_transfers; i++ ) {
        if( module == BLADERF_MODULE_TX ) {
            buffer = stream->cb(
                        dev,
                        stream,
                        &metadata,
                        NULL,
                        stream->samples_per_buffer,
                        stream->user_data
                     );

            if (!buffer) {
                /* If we have transfers in flight and the user prematurely
                 * cancels the stream, we'll start shutting down */
                if (stream_data->active_transfers > 0) {
                    stream->state = STREAM_SHUTTING_DOWN;
                } else {
                    /* No transfers have been shipped out yet so we can
                     * simply enter our "done" state */
                    stream->state = STREAM_DONE;
                }

                /* In either of the above we don't want to attempt to
                 * get any more buffers from the user */
                break;
            }
        } else {
            buffer = stream->buffers[i];
        }

        /* Fill and submit the bulk transfer request */
        libusb_fill_bulk_transfer(
                stream_data->transfers[i],
                lusb->handle,
                module == BLADERF_MODULE_TX ? EP_OUT(0x01) : EP_IN(0x01),
                buffer,
                buffer_size,
                lusb_stream_cb,
                stream,
                BULK_TIMEOUT
                );

        log_debug("Initial transfer with buffer: %p (i=%zd)\n", buffer, i);

        stream_data->active_transfers++;
        status = libusb_submit_transfer(stream_data->transfers[i]);

        /* If we failed to submit any transfers, cancel everything in flight.
         * We'll leave the stream in the running state so we can have
         * libusb fire off callbacks with the cancelled status*/
        if (status < 0) {
            stream->error_code = error_libusb2bladerf(status);

            /* Note: <= 0 not appropriate as we're dealing
             *       with an unsigned index */
            while (i > 0) {
                if (--i) {
                    status = libusb_cancel_transfer(stream_data->transfers[i]);
                    if (status < 0) {
                        log_error("Failed to cancel transfer %zd: %s\n",
                                i, libusb_error_name(status));
                    }
                }
            }
        }
    }

    /* This loop is required so libusb can do callbacks and whatnot */
    while( stream->state != STREAM_DONE ) {
        status = libusb_handle_events_timeout_completed(lusb->context, &tv,
                                                &stream_data->libusb_completed);

        if (status < 0 && status != LIBUSB_ERROR_INTERRUPTED) {
            log_warning("unexpected value from events processing: "
                                "%d: %s\n", status, libusb_error_name(status));
        }
    }

    return 0;
}

void lusb_deinit_stream(struct bladerf_stream *stream)
{
    size_t i;
    struct lusb_stream_data *stream_data = stream->backend_data;

    for (i = 0; i < stream->num_transfers; i++ ) {
        libusb_free_transfer(stream_data->transfers[i]);
        stream_data->transfers[i] = NULL;
    }

    free(stream_data->transfers);
    free(stream->backend_data);

    stream->backend_data = NULL;

    return;
}

int lusb_probe(struct bladerf_devinfo_list *info_list)
{
    int status, i, n;
    ssize_t count;
    libusb_device **list;
    struct bladerf_devinfo info;

    libusb_context *context;

    /* Initialize libusb for device tree walking */
    status = libusb_init(&context);
    if( status ) {
        log_error( "Could not initialize libusb: %s\n", libusb_error_name(status) );
        goto lusb_probe_done;
    }

    count = libusb_get_device_list( context, &list );
    /* Iterate through all the USB devices */
    for( i = 0, n = 0; i < count && status == 0; i++ ) {
        if( lusb_device_is_bladerf(list[i]) ) {
            /* Open the USB device and get some information */
            status = lusb_get_devinfo( list[i], &info );
            if( status ) {
                log_error( "Could not open bladeRF device: %s\n", libusb_error_name(status) );
            } else {
                info.instance = n++;
                status = bladerf_devinfo_list_add(info_list, &info);
                if( status ) {
                    log_error( "Could not add device to list: %s\n", bladerf_strerror(status) );
                }
            }
        }

        if( lusb_device_is_fx3(list[i]) ) {
            status = lusb_get_devinfo( list[i], &info );
            if( status ) {
                log_error( "Could not open bladeRF device: %s\n", libusb_error_name(status) );
                continue;
            }

            log_warning( "Found FX3 bootloader device libusb:device=%d:%d, could be bladeRF.\n",
                info.usb_bus, info.usb_addr);
            log_warning( "Use \"recover libusb:device=%d:%d <FX3 firmware>\" to boot bladeRF.\n",
                info.usb_bus, info.usb_addr);
        }
    }
    libusb_free_device_list(list,1);
    libusb_exit(context);

lusb_probe_done:
    return status;
}

static int lusb_get_stats(struct bladerf *dev, struct bladerf_stats *stats)
{
    /* TODO Implementation requires FPGA support */
    return BLADERF_ERR_UNSUPPORTED;
}

const struct bladerf_fn bladerf_lusb_fn = {
    FIELD_INIT(.probe, lusb_probe),

    FIELD_INIT(.open, lusb_open),
    FIELD_INIT(.close, lusb_close),

    FIELD_INIT(.load_fpga, lusb_load_fpga),
    FIELD_INIT(.is_fpga_configured, lusb_is_fpga_configured),

    FIELD_INIT(.recover, lusb_recover),
    FIELD_INIT(.flash_firmware, lusb_flash_firmware),
    FIELD_INIT(.erase_flash, lusb_erase_flash),
    FIELD_INIT(.read_flash, lusb_read_flash),
    FIELD_INIT(.write_flash, lusb_write_flash),
    FIELD_INIT(.device_reset, lusb_device_reset),
    FIELD_INIT(.jump_to_bootloader, lusb_jump_to_bootloader),

    FIELD_INIT(.get_cal, lusb_get_cal),
    FIELD_INIT(.get_otp, lusb_get_otp),
    FIELD_INIT(.get_fw_version, lusb_get_fw_version),
    FIELD_INIT(.get_fpga_version, lusb_get_fpga_version),
    FIELD_INIT(.get_device_speed, lusb_get_device_speed),

    FIELD_INIT(.config_gpio_write, lusb_config_gpio_write),
    FIELD_INIT(.config_gpio_read, lusb_config_gpio_read),

    FIELD_INIT(.si5338_write, lusb_si5338_write),
    FIELD_INIT(.si5338_read, lusb_si5338_read),

    FIELD_INIT(.lms_write, lusb_lms_write),
    FIELD_INIT(.lms_read, lusb_lms_read),

    FIELD_INIT(.dac_write, lusb_dac_write),

    FIELD_INIT(.rx, lusb_rx),
    FIELD_INIT(.tx, lusb_tx),

    FIELD_INIT(.init_stream, lusb_stream_init),
    FIELD_INIT(.stream, lusb_stream),
    FIELD_INIT(.deinit_stream, lusb_deinit_stream),

    FIELD_INIT(.stats, lusb_get_stats)
};<|MERGE_RESOLUTION|>--- conflicted
+++ resolved
@@ -674,7 +674,9 @@
         BLADERF_LIBUSB_TIMEOUT_MS
     );
 
-    if (status != sizeof(erase_ret) || erase_ret != 0) {
+    if (status != sizeof(erase_ret)
+        || ((!(dev->legacy & LEGACY_CONFIG_IF)) &&  erase_ret != 0))
+    {
         log_error("Failed to erase sector at 0x%02x\n",
                   flash_from_sectors(sector));
 
@@ -711,42 +713,11 @@
 
     log_info("Erasing 0x%02x bytes starting at address 0x%02x\n", len, addr);
 
-<<<<<<< HEAD
     uint16_t i;
     for (i=0; i < sector_len; i++) {
         status = erase_sector(dev, sector_addr + i);
         if(status)
             return status;
-=======
-    for (sector_to_erase = sector_offset; sector_to_erase < (sector_offset + n_sectors) && !status; sector_to_erase++) {
-        status = libusb_control_transfer(
-                                lusb->handle,
-                                LIBUSB_RECIPIENT_INTERFACE |
-                                    LIBUSB_REQUEST_TYPE_VENDOR |
-                                    EP_DIR_IN,
-                                BLADE_USB_CMD_FLASH_ERASE,
-                                0,
-                                sector_to_erase,
-                                (unsigned char *)&erase_ret,
-                                sizeof(erase_ret),
-                                BLADERF_LIBUSB_TIMEOUT_MS);
-
-        if (status != sizeof(erase_ret) || ((!(dev->legacy & LEGACY_CONFIG_IF)) &&  erase_ret != 0)) {
-            log_error("Failed to erase sector %d\n", sector_to_erase);
-            if (status < 0) {
-                log_error("libusb status: %s\n", libusb_error_name(status));
-            } else if (erase_ret != 0) {
-                log_error("Received erase failure status from FX3. error = %d\n",
-                        erase_ret);
-            } else {
-                log_error("Unexpected read size: %d\n", status);
-            }
-            status = BLADERF_ERR_IO;
-        } else {
-            log_info("Erased sector %d...\n", sector_to_erase);
-            status = 0;
-        }
->>>>>>> 4e3f0158
     }
 
     return len;
@@ -808,7 +779,6 @@
     );
 }
 
-<<<<<<< HEAD
 static int lusb_get_cal(struct bladerf *dev, char *cal) {
     return read_buffer(
         dev,
@@ -819,76 +789,18 @@
 }
 
 static int read_one_page(struct bladerf *dev, uint16_t page, uint8_t *buf)
-=======
-static int legacy_lusb_read_flash(struct bladerf *dev, int page_offset,
-                        uint8_t *ptr, size_t n_bytes)
-{
-    int status = 0;
-    int page_i, n_read, total_read;
-    int read_size = dev->speed ? FLASH_PAGE_SIZE: 64;
-    int pages_to_read = FLASH_BYTES_TO_PAGES(n_bytes);
-    struct bladerf_lusb *lusb = dev->backend;
-
-    assert(page_offset < FLASH_NUM_PAGES);
-    assert((page_offset + n_bytes) < FLASH_NUM_PAGES);
-    /* FIXME: support data_size that are not multiple of pages */
-    assert(n_bytes % FLASH_PAGE_SIZE == 0);
-
-    total_read = 0;
-
-    for (page_i = page_offset;
-         page_i < (page_offset + pages_to_read) && !status;
-         page_i++) {
-
-        /* Read back a page */
-        n_read = 0;
-        do {
-            status = libusb_control_transfer(
-                        lusb->handle,
-                        LIBUSB_RECIPIENT_INTERFACE |
-                            LIBUSB_REQUEST_TYPE_VENDOR |
-                            EP_DIR_IN,
-                        BLADE_USB_CMD_FLASH_READ,
-                        0,
-                        page_i,
-                        ptr,
-                        read_size,
-                        BLADERF_LIBUSB_TIMEOUT_MS);
-
-
-            if (status != read_size) {
-                if (status < 0) {
-                    log_error("Failed to read back page %d: %s\n", page_i,
-                               libusb_error_name(status));
-                } else {
-                    log_error("Unexpected read size: %d\n", status);
-                }
-
-                status = BLADERF_ERR_IO;
-            } else {
-                n_read += read_size;
-                total_read += read_size;
-                ptr += read_size;
-                status = 0;
-            }
-        } while (n_read < FLASH_PAGE_SIZE && !status);
-    }
-
-    if (status == 0) {
-        return total_read;
-    } else {
-        return status;
-    }
-}
-
-static int read_one_page(struct bladerf *dev, int read_size, int page_offset, uint8_t *ptr)
->>>>>>> 4e3f0158
 {
     int32_t read_status = -1;
     int status;
 
-    if (dev->legacy & LEGACY_CONFIG_IF)
-        return (legacy_lusb_read_flash(dev, page_offset, ptr, FLASH_PAGE_SIZE) != FLASH_PAGE_SIZE);
+    if (dev->legacy & LEGACY_CONFIG_IF) {
+        return read_buffer(
+            dev,
+            BLADE_USB_CMD_FLASH_READ,
+            buf,
+            BLADERF_FLASH_PAGE_SIZE
+        );
+    }
 
     status = vendor_command_int_index(
         dev,
@@ -906,7 +818,7 @@
         status = BLADERF_ERR_UNEXPECTED;
     }
 
-    return read_page_buffer(dev, buf);
+    return read_page_buffer(dev, (uint8_t*)buf);
 }
 
 static int lusb_read_flash(struct bladerf *dev, uint32_t addr,
@@ -914,7 +826,6 @@
 {
     int status;
 
-<<<<<<< HEAD
     if(!flash_bounds_aligned(BLADERF_FLASH_ALIGNMENT_PAGE, addr, len))
         return BLADERF_ERR_MISALIGNED;
 
@@ -922,12 +833,6 @@
     uint16_t page_len  = flash_to_pages(len);
 
     log_info("Reading 0x%02x bytes starting at address 0x%02x\n", len, addr);
-=======
-    if (dev->legacy & LEGACY_CONFIG_IF)
-        return legacy_lusb_read_flash(dev, page_offset, ptr, n_bytes);
-
-    status = change_setting(dev, USB_IF_SPI_FLASH);
->>>>>>> 4e3f0158
 
     status = change_setting(dev, USB_IF_SPI_FLASH);
     if (status) {
@@ -1003,11 +908,13 @@
     return status;
 }
 
-static int write_one_page(struct bladerf *dev, uint16_t page, uint8_t *buf)
+static int write_buffer(struct bladerf *dev,
+                        uint8_t request,
+                        uint16_t page,
+                        uint8_t *buf)
 {
     struct bladerf_lusb *lusb = dev->backend;
     int status;
-    int32_t write_status = -1;
 
     uint32_t buf_off;
     uint32_t write_size = dev->speed ? BLADERF_FLASH_PAGE_SIZE : 64;
@@ -1018,7 +925,7 @@
             lusb->handle,
             LIBUSB_RECIPIENT_INTERFACE | LIBUSB_REQUEST_TYPE_VENDOR
                 | EP_DIR_OUT,
-            BLADE_USB_CMD_WRITE_PAGE_BUFFER,
+            request,
             0,
             buf_off,
             &buf[buf_off],
@@ -1042,6 +949,32 @@
         }
     }
 
+    return 0;
+}
+
+static int write_one_page(struct bladerf *dev, uint16_t page, uint8_t *buf)
+{
+    int status;
+    int32_t write_status = -1;
+
+    if(dev->legacy & LEGACY_CONFIG_IF) {
+        return write_buffer(
+            dev,
+            BLADE_USB_CMD_FLASH_WRITE,
+            page,
+            buf
+        );
+    }
+
+    status = write_buffer(
+        dev,
+        BLADE_USB_CMD_WRITE_PAGE_BUFFER,
+        page,
+        buf
+    );
+    if(status)
+        return status;
+
     status = vendor_command_int_index(
         dev,
         BLADE_USB_CMD_FLASH_WRITE,
@@ -1063,84 +996,11 @@
     return 0;
 }
 
-<<<<<<< HEAD
 static int lusb_write_flash(struct bladerf *dev, uint32_t addr,
                         uint8_t *buf, uint32_t len)
-=======
-static int legacy_lusb_write_flash(struct bladerf *dev, int page_offset,
-                        uint8_t *data, size_t data_size)
-{
-    int status = 0;
-    int i;
-    int n_write, total_written;
-    int write_size = dev->speed ? FLASH_PAGE_SIZE : 64;
-    int pages_to_write = FLASH_BYTES_TO_PAGES(data_size);
-    struct bladerf_lusb *lusb = dev->backend;
-    uint8_t *data_page;
-
-    log_info("Flashing with write size = %d\n", write_size);
-    status = change_setting(dev, USB_IF_SPI_FLASH);
-
-    if (status) {
-        log_error("Failed to set interface: %s\n", libusb_error_name(status));
-        status = BLADERF_ERR_IO;
-    }
-
-    log_info("Flashing with write size = %d\n", write_size);
-
-    assert(page_offset < FLASH_NUM_PAGES);
-    assert((page_offset + pages_to_write) < FLASH_NUM_PAGES);
-    /* FIXME: support data_size that are not multiple of pages */
-    assert(data_size % FLASH_PAGE_SIZE == 0);
-
-    total_written = 0;
-
-    for (i = page_offset; i < (page_offset + pages_to_write) && !status; i++) {
-        n_write = 0;
-        do {
-            data_page = data + (i - page_offset) * FLASH_PAGE_SIZE + n_write;
-            status = libusb_control_transfer(
-                        lusb->handle,
-                        LIBUSB_RECIPIENT_INTERFACE |
-                            LIBUSB_REQUEST_TYPE_VENDOR |
-                            EP_DIR_OUT,
-                        BLADE_USB_CMD_FLASH_WRITE,
-                        0,
-                        i,
-                        (unsigned char *)data_page,
-                        write_size,
-                        BLADERF_LIBUSB_TIMEOUT_MS);
-
-            if (status != write_size) {
-                if (status < 0) {
-                    log_error("Failed to write page %d: %s\n", i,
-                            libusb_error_name(status));
-                } else {
-                    log_error("Got unexpected write size: %d\n", status);
-                }
-                status = BLADERF_ERR_IO;
-            } else {
-                n_write += write_size;
-                total_written += write_size;
-                status = 0;
-            }
-        } while (n_write < FLASH_PAGE_SIZE && !status);
-    }
-
-    if (status == 0) {
-        return total_written;
-    } else {
-        return status;
-    }
-}
-
-static int lusb_write_flash(struct bladerf *dev, int page_offset,
-                        uint8_t *data, size_t data_size)
->>>>>>> 4e3f0158
-{
-    int status;
-
-<<<<<<< HEAD
+{
+    int status;
+
     if(!flash_bounds_aligned(BLADERF_FLASH_ALIGNMENT_PAGE, addr, len))
         return BLADERF_ERR_MISALIGNED;
 
@@ -1148,12 +1008,6 @@
     uint32_t page_len  = flash_to_pages(len);
 
     log_info("Writing 0x%02x bytes starting at address 0x%02x\n", len, addr);
-=======
-    if (dev->legacy & LEGACY_CONFIG_IF)
-        return legacy_lusb_write_flash(dev, page_offset, data, data_size);
-
-    status = change_setting(dev, USB_IF_SPI_FLASH);
->>>>>>> 4e3f0158
 
     status = change_setting(dev, USB_IF_SPI_FLASH);
     if (status) {
